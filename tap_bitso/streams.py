--- conflicted
+++ resolved
@@ -2,22 +2,18 @@
 
 from __future__ import annotations
 
-<<<<<<< HEAD
 import sys
-=======
 import typing as t
-from pathlib import Path
->>>>>>> ac718fc5
 
 from tap_bitso import schemas
 from tap_bitso.client import BitsoStream
 
 if sys.version_info >= (3, 9):
-    import importlib.resources as resources
+    from importlib import resources as importlib_resources
 else:
-    import importlib_resources as resources
+    import importlib_resources
 
-SCHEMAS_DIR = resources.files(schemas)
+SCHEMAS_DIR = importlib_resources.files(schemas)
 
 
 class LedgerStream(BitsoStream):
@@ -28,7 +24,7 @@
     replication_key = "eid"
     primary_keys: t.ClassVar[list[str]] = ["eid"]
     next_page_token_jsonpath = f"$.payload[-1].{replication_key}"
-    schema_filepath = SCHEMAS_DIR / "ledger.json"
+    schema_filepath = SCHEMAS_DIR / "ledger.json"  # type: ignore[assignment]
 
 
 class TradesStream(BitsoStream):
@@ -40,7 +36,7 @@
     replication_key = "tid"
     primary_keys: t.ClassVar[list[str]] = ["tid"]
     next_page_token_jsonpath = f"$.payload[-1].{replication_key}"
-    schema_filepath = SCHEMAS_DIR / "trade.json"
+    schema_filepath = SCHEMAS_DIR / "trade.json"  # type: ignore[assignment]
 
 
 class UserTradesStream(BitsoStream):
@@ -52,7 +48,7 @@
     replication_key = "tid"
     primary_keys: t.ClassVar[list[str]] = ["tid"]
     next_page_token_jsonpath = f"$.payload[-1].{replication_key}"
-    schema_filepath = SCHEMAS_DIR / "trade.json"
+    schema_filepath = SCHEMAS_DIR / "trade.json"  # type: ignore[assignment]
 
 
 class TickersStream(BitsoStream):
@@ -63,7 +59,7 @@
     book_based = True
     records_jsonpath = "$.payload"
     primary_keys: t.ClassVar[list[str]] = ["book", "created_at"]
-    schema_filepath = SCHEMAS_DIR / "ticker.json"
+    schema_filepath = SCHEMAS_DIR / "ticker.json"  # type: ignore[assignment]
 
 
 class BooksStream(BitsoStream):
@@ -72,4 +68,4 @@
     name = "books"
     path = "/v3/available_books"
     primary_keys: t.ClassVar[list[str]] = ["book"]
-    schema_filepath = SCHEMAS_DIR / "book.json"+    schema_filepath = SCHEMAS_DIR / "book.json"  # type: ignore[assignment]