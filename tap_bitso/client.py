--- conflicted
+++ resolved
@@ -2,12 +2,7 @@
 
 from __future__ import annotations
 
-<<<<<<< HEAD
-from typing import Any, Callable, Generator
-=======
-from pathlib import Path
 from typing import TYPE_CHECKING, Any, Generator
->>>>>>> ac718fc5
 
 import backoff
 from singer_sdk.exceptions import RetriableAPIError
@@ -16,14 +11,9 @@
 
 from tap_bitso.auth import BitsoAuthenticator
 
-<<<<<<< HEAD
-=======
 if TYPE_CHECKING:
     import requests
 
-SCHEMAS_DIR = Path(__file__).parent / Path("./schemas")
-
->>>>>>> ac718fc5
 
 class BitsoStream(RESTStream):
     """Bitso stream class."""
